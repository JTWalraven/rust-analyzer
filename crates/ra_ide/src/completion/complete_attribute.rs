//! Completion for attributes
//!
//! This module uses a bit of static metadata to provide completions
//! for built-in attributes.

use ra_syntax::{ast, AstNode, SyntaxKind};
use rustc_hash::FxHashSet;

use crate::completion::{
    completion_context::CompletionContext,
    completion_item::{CompletionItem, CompletionItemKind, CompletionKind, Completions},
    unstable_feature_descriptor
};

use crate::completion::UNSTABLE_FEATURE_DESCRIPTOR;

pub(super) fn complete_attribute(acc: &mut Completions, ctx: &CompletionContext) -> Option<()> {
    let attribute = ctx.attribute_under_caret.as_ref()?;
    match (attribute.path(), attribute.token_tree()) {
        (Some(path), Some(token_tree)) if path.to_string() == "derive" => {
            complete_derive(acc, ctx, token_tree)
        }
<<<<<<< HEAD
        (Some(path), Some(ast::AttrInput::TokenTree(token_tree)))
            if path.to_string() == "feature" =>
        {
            complete_lint(acc, ctx, token_tree, UNSTABLE_FEATURE_DESCRIPTOR);
        }
        (Some(path), Some(ast::AttrInput::TokenTree(token_tree)))
=======
        (Some(path), Some(token_tree))
>>>>>>> 8a57afe5
            if ["allow", "warn", "deny", "forbid"]
                .iter()
                .any(|lint_level| lint_level == &path.to_string()) =>
        {
            complete_lint(acc, ctx, token_tree, DEFAULT_LINT_COMPLETIONS)
        }
        (_, Some(_token_tree)) => {}
        _ => complete_attribute_start(acc, ctx, attribute),
    }
    Some(())
}

fn complete_attribute_start(acc: &mut Completions, ctx: &CompletionContext, attribute: &ast::Attr) {
    for attr_completion in ATTRIBUTES {
        let mut item = CompletionItem::new(
            CompletionKind::Attribute,
            ctx.source_range(),
            attr_completion.label,
        )
        .kind(CompletionItemKind::Attribute);

        if let Some(lookup) = attr_completion.lookup {
            item = item.lookup_by(lookup);
        }

        match (attr_completion.snippet, ctx.config.snippet_cap) {
            (Some(snippet), Some(cap)) => {
                item = item.insert_snippet(cap, snippet);
            }
            _ => {}
        }

        if attribute.kind() == ast::AttrKind::Inner || !attr_completion.prefer_inner {
            acc.add(item);
        }
    }
}

struct AttrCompletion {
    label: &'static str,
    lookup: Option<&'static str>,
    snippet: Option<&'static str>,
    prefer_inner: bool,
}

impl AttrCompletion {
    const fn prefer_inner(self) -> AttrCompletion {
        AttrCompletion { prefer_inner: true, ..self }
    }
}

const fn attr(
    label: &'static str,
    lookup: Option<&'static str>,
    snippet: Option<&'static str>,
) -> AttrCompletion {
    AttrCompletion { label, lookup, snippet, prefer_inner: false }
}

const ATTRIBUTES: &[AttrCompletion] = &[
    attr("allow(…)", Some("allow"), Some("allow(${0:lint})")),
    attr("cfg_attr(…)", Some("cfg_attr"), Some("cfg_attr(${1:predicate}, ${0:attr})")),
    attr("cfg(…)", Some("cfg"), Some("cfg(${0:predicate})")),
    attr("deny(…)", Some("deny"), Some("deny(${0:lint})")),
    attr(r#"deprecated = "…""#, Some("deprecated"), Some(r#"deprecated = "${0:reason}""#)),
    attr("derive(…)", Some("derive"), Some(r#"derive(${0:Debug})"#)),
    attr(r#"doc = "…""#, Some("doc"), Some(r#"doc = "${0:docs}""#)),
    attr("feature(…)", Some("feature"), Some("feature(${0:lint})")).prefer_inner(),
    attr("forbid(…)", Some("forbid"), Some("forbid(${0:lint})")),
    // FIXME: resolve through macro resolution?
    attr("global_allocator", None, None).prefer_inner(),
    attr(r#"ignore = "…""#, Some("ignore"), Some(r#"ignore = "${0:reason}""#)),
    attr("inline(…)", Some("inline"), Some("inline(${0:lint})")),
    attr(r#"link_name = "…""#, Some("link_name"), Some(r#"link_name = "${0:symbol_name}""#)),
    attr("link", None, None),
    attr("macro_export", None, None),
    attr("macro_use", None, None),
    attr(r#"must_use = "…""#, Some("must_use"), Some(r#"must_use = "${0:reason}""#)),
    attr("no_mangle", None, None),
    attr("no_std", None, None).prefer_inner(),
    attr("non_exhaustive", None, None),
    attr("panic_handler", None, None).prefer_inner(),
    attr("path = \"…\"", Some("path"), Some("path =\"${0:path}\"")),
    attr("proc_macro", None, None),
    attr("proc_macro_attribute", None, None),
    attr("proc_macro_derive(…)", Some("proc_macro_derive"), Some("proc_macro_derive(${0:Trait})")),
    attr("recursion_limit = …", Some("recursion_limit"), Some("recursion_limit = ${0:128}"))
        .prefer_inner(),
    attr("repr(…)", Some("repr"), Some("repr(${0:C})")),
    attr(
        "should_panic(…)",
        Some("should_panic"),
        Some(r#"should_panic(expected = "${0:reason}")"#),
    ),
    attr(
        r#"target_feature = "…""#,
        Some("target_feature"),
        Some("target_feature = \"${0:feature}\""),
    ),
    attr("test", None, None),
    attr("used", None, None),
    attr("warn(…)", Some("warn"), Some("warn(${0:lint})")),
    attr(
        r#"windows_subsystem = "…""#,
        Some("windows_subsystem"),
        Some(r#"windows_subsystem = "${0:subsystem}""#),
    )
    .prefer_inner(),
];

fn complete_derive(acc: &mut Completions, ctx: &CompletionContext, derive_input: ast::TokenTree) {
    if let Ok(existing_derives) = parse_comma_sep_input(derive_input) {
        for derive_completion in DEFAULT_DERIVE_COMPLETIONS
            .into_iter()
            .filter(|completion| !existing_derives.contains(completion.label))
        {
            let mut label = derive_completion.label.to_owned();
            for dependency in derive_completion
                .dependencies
                .into_iter()
                .filter(|&&dependency| !existing_derives.contains(dependency))
            {
                label.push_str(", ");
                label.push_str(dependency);
            }
            acc.add(
                CompletionItem::new(CompletionKind::Attribute, ctx.source_range(), label)
                    .kind(CompletionItemKind::Attribute),
            );
        }

        for custom_derive_name in get_derive_names_in_scope(ctx).difference(&existing_derives) {
            acc.add(
                CompletionItem::new(
                    CompletionKind::Attribute,
                    ctx.source_range(),
                    custom_derive_name,
                )
                .kind(CompletionItemKind::Attribute),
            );
        }
    }
}

fn complete_lint(acc: &mut Completions, ctx: &CompletionContext, derive_input: ast::TokenTree, lints_completions: &[LintCompletion]) {
    if let Ok(existing_lints) = parse_comma_sep_input(derive_input) {
        for lint_completion in lints_completions
            .into_iter()
            .filter(|completion| !existing_lints.contains(completion.label))
        {
            acc.add(
                CompletionItem::new(
                    CompletionKind::Attribute,
                    ctx.source_range(),
                    lint_completion.label,
                )
                .kind(CompletionItemKind::Attribute)
                .detail(lint_completion.description),
            );
        }
    }
}

fn parse_comma_sep_input(derive_input: ast::TokenTree) -> Result<FxHashSet<String>, ()> {
    match (derive_input.left_delimiter_token(), derive_input.right_delimiter_token()) {
        (Some(left_paren), Some(right_paren))
            if left_paren.kind() == SyntaxKind::L_PAREN
                && right_paren.kind() == SyntaxKind::R_PAREN =>
        {
            let mut input_derives = FxHashSet::default();
            let mut current_derive = String::new();
            for token in derive_input
                .syntax()
                .children_with_tokens()
                .filter_map(|token| token.into_token())
                .skip_while(|token| token != &left_paren)
                .skip(1)
                .take_while(|token| token != &right_paren)
            {
                if SyntaxKind::COMMA == token.kind() {
                    if !current_derive.is_empty() {
                        input_derives.insert(current_derive);
                        current_derive = String::new();
                    }
                } else {
                    current_derive.push_str(token.to_string().trim());
                }
            }

            if !current_derive.is_empty() {
                input_derives.insert(current_derive);
            }
            Ok(input_derives)
        }
        _ => Err(()),
    }
}

fn get_derive_names_in_scope(ctx: &CompletionContext) -> FxHashSet<String> {
    let mut result = FxHashSet::default();
    ctx.scope.process_all_names(&mut |name, scope_def| {
        if let hir::ScopeDef::MacroDef(mac) = scope_def {
            if mac.is_derive_macro() {
                result.insert(name.to_string());
            }
        }
    });
    result
}

struct DeriveCompletion {
    label: &'static str,
    dependencies: &'static [&'static str],
}

/// Standard Rust derives and the information about their dependencies
/// (the dependencies are needed so that the main derive don't break the compilation when added)
#[rustfmt::skip]
const DEFAULT_DERIVE_COMPLETIONS: &[DeriveCompletion] = &[
    DeriveCompletion { label: "Clone", dependencies: &[] },
    DeriveCompletion { label: "Copy", dependencies: &["Clone"] },
    DeriveCompletion { label: "Debug", dependencies: &[] },
    DeriveCompletion { label: "Default", dependencies: &[] },
    DeriveCompletion { label: "Hash", dependencies: &[] },
    DeriveCompletion { label: "PartialEq", dependencies: &[] },
    DeriveCompletion { label: "Eq", dependencies: &["PartialEq"] },
    DeriveCompletion { label: "PartialOrd", dependencies: &["PartialEq"] },
    DeriveCompletion { label: "Ord", dependencies: &["PartialOrd", "Eq", "PartialEq"] },
];

pub struct LintCompletion {
    pub label: &'static str,
    pub description: &'static str,
}

#[rustfmt::skip]
const DEFAULT_LINT_COMPLETIONS: &[LintCompletion] = &[
    LintCompletion { label: "absolute_paths_not_starting_with_crate", description: r#"fully qualified paths that start with a module name instead of `crate`, `self`, or an extern crate name"# },
    LintCompletion { label: "anonymous_parameters", description: r#"detects anonymous parameters"# },
    LintCompletion { label: "box_pointers", description: r#"use of owned (Box type) heap memory"# },
    LintCompletion { label: "deprecated_in_future", description: r#"detects use of items that will be deprecated in a future version"# },
    LintCompletion { label: "elided_lifetimes_in_paths", description: r#"hidden lifetime parameters in types are deprecated"# },
    LintCompletion { label: "explicit_outlives_requirements", description: r#"outlives requirements can be inferred"# },
    LintCompletion { label: "indirect_structural_match", description: r#"pattern with const indirectly referencing non-structural-match type"# },
    LintCompletion { label: "keyword_idents", description: r#"detects edition keywords being used as an identifier"# },
    LintCompletion { label: "macro_use_extern_crate", description: r#"the `#[macro_use]` attribute is now deprecated in favor of using macros via the module system"# },
    LintCompletion { label: "meta_variable_misuse", description: r#"possible meta-variable misuse at macro definition"# },
    LintCompletion { label: "missing_copy_implementations", description: r#"detects potentially-forgotten implementations of `Copy`"# },
    LintCompletion { label: "missing_crate_level_docs", description: r#"detects crates with no crate-level documentation"# },
    LintCompletion { label: "missing_debug_implementations", description: r#"detects missing implementations of Debug"# },
    LintCompletion { label: "missing_docs", description: r#"detects missing documentation for public members"# },
    LintCompletion { label: "missing_doc_code_examples", description: r#"detects publicly-exported items without code samples in their documentation"# },
    LintCompletion { label: "non_ascii_idents", description: r#"detects non-ASCII identifiers"# },
    LintCompletion { label: "private_doc_tests", description: r#"detects code samples in docs of private items not documented by rustdoc"# },
    LintCompletion { label: "single_use_lifetimes", description: r#"detects lifetime parameters that are only used once"# },
    LintCompletion { label: "trivial_casts", description: r#"detects trivial casts which could be removed"# },
    LintCompletion { label: "trivial_numeric_casts", description: r#"detects trivial casts of numeric types which could be removed"# },
    LintCompletion { label: "unaligned_references", description: r#"detects unaligned references to fields of packed structs"# },
    LintCompletion { label: "unreachable_pub", description: r#"`pub` items not reachable from crate root"# },
    LintCompletion { label: "unsafe_code", description: r#"usage of `unsafe` code"# },
    LintCompletion { label: "unsafe_op_in_unsafe_fn", description: r#"unsafe operations in unsafe functions without an explicit unsafe block are deprecated"# },
    LintCompletion { label: "unstable_features", description: r#"enabling unstable features (deprecated. do not use)"# },
    LintCompletion { label: "unused_crate_dependencies", description: r#"crate dependencies that are never used"# },
    LintCompletion { label: "unused_extern_crates", description: r#"extern crates that are never used"# },
    LintCompletion { label: "unused_import_braces", description: r#"unnecessary braces around an imported item"# },
    LintCompletion { label: "unused_lifetimes", description: r#"detects lifetime parameters that are never used"# },
    LintCompletion { label: "unused_qualifications", description: r#"detects unnecessarily qualified names"# },
    LintCompletion { label: "unused_results", description: r#"unused result of an expression in a statement"# },
    LintCompletion { label: "variant_size_differences", description: r#"detects enums with widely varying variant sizes"# },
    LintCompletion { label: "array_into_iter", description: r#"detects calling `into_iter` on arrays"# },
    LintCompletion { label: "asm_sub_register", description: r#"using only a subset of a register for inline asm inputs"# },
    LintCompletion { label: "bare_trait_objects", description: r#"suggest using `dyn Trait` for trait objects"# },
    LintCompletion { label: "bindings_with_variant_name", description: r#"detects pattern bindings with the same name as one of the matched variants"# },
    LintCompletion { label: "cenum_impl_drop_cast", description: r#"a C-like enum implementing Drop is cast"# },
    LintCompletion { label: "clashing_extern_declarations", description: r#"detects when an extern fn has been declared with the same name but different types"# },
    LintCompletion { label: "coherence_leak_check", description: r#"distinct impls distinguished only by the leak-check code"# },
    LintCompletion { label: "confusable_idents", description: r#"detects visually confusable pairs between identifiers"# },
    LintCompletion { label: "dead_code", description: r#"detect unused, unexported items"# },
    LintCompletion { label: "deprecated", description: r#"detects use of deprecated items"# },
    LintCompletion { label: "ellipsis_inclusive_range_patterns", description: r#"`...` range patterns are deprecated"# },
    LintCompletion { label: "exported_private_dependencies", description: r#"public interface leaks type from a private dependency"# },
    LintCompletion { label: "illegal_floating_point_literal_pattern", description: r#"floating-point literals cannot be used in patterns"# },
    LintCompletion { label: "improper_ctypes", description: r#"proper use of libc types in foreign modules"# },
    LintCompletion { label: "improper_ctypes_definitions", description: r#"proper use of libc types in foreign item definitions"# },
    LintCompletion { label: "incomplete_features", description: r#"incomplete features that may function improperly in some or all cases"# },
    LintCompletion { label: "inline_no_sanitize", description: r#"detects incompatible use of `#[inline(always)]` and `#[no_sanitize(...)]`"# },
    LintCompletion { label: "intra_doc_link_resolution_failure", description: r#"failures in resolving intra-doc link targets"# },
    LintCompletion { label: "invalid_codeblock_attributes", description: r#"codeblock attribute looks a lot like a known one"# },
    LintCompletion { label: "invalid_value", description: r#"an invalid value is being created (such as a NULL reference)"# },
    LintCompletion { label: "irrefutable_let_patterns", description: r#"detects irrefutable patterns in if-let and while-let statements"# },
    LintCompletion { label: "late_bound_lifetime_arguments", description: r#"detects generic lifetime arguments in path segments with late bound lifetime parameters"# },
    LintCompletion { label: "mixed_script_confusables", description: r#"detects Unicode scripts whose mixed script confusables codepoints are solely used"# },
    LintCompletion { label: "mutable_borrow_reservation_conflict", description: r#"reservation of a two-phased borrow conflicts with other shared borrows"# },
    LintCompletion { label: "non_camel_case_types", description: r#"types, variants, traits and type parameters should have camel case names"# },
    LintCompletion { label: "non_shorthand_field_patterns", description: r#"using `Struct { x: x }` instead of `Struct { x }` in a pattern"# },
    LintCompletion { label: "non_snake_case", description: r#"variables, methods, functions, lifetime parameters and modules should have snake case names"# },
    LintCompletion { label: "non_upper_case_globals", description: r#"static constants should have uppercase identifiers"# },
    LintCompletion { label: "no_mangle_generic_items", description: r#"generic items must be mangled"# },
    LintCompletion { label: "overlapping_patterns", description: r#"detects overlapping patterns"# },
    LintCompletion { label: "path_statements", description: r#"path statements with no effect"# },
    LintCompletion { label: "private_in_public", description: r#"detect private items in public interfaces not caught by the old implementation"# },
    LintCompletion { label: "proc_macro_derive_resolution_fallback", description: r#"detects proc macro derives using inaccessible names from parent modules"# },
    LintCompletion { label: "redundant_semicolons", description: r#"detects unnecessary trailing semicolons"# },
    LintCompletion { label: "renamed_and_removed_lints", description: r#"lints that have been renamed or removed"# },
    LintCompletion { label: "safe_packed_borrows", description: r#"safe borrows of fields of packed structs were erroneously allowed"# },
    LintCompletion { label: "stable_features", description: r#"stable features found in `#[feature]` directive"# },
    LintCompletion { label: "trivial_bounds", description: r#"these bounds don't depend on an type parameters"# },
    LintCompletion { label: "type_alias_bounds", description: r#"bounds in type aliases are not enforced"# },
    LintCompletion { label: "tyvar_behind_raw_pointer", description: r#"raw pointer to an inference variable"# },
    LintCompletion { label: "uncommon_codepoints", description: r#"detects uncommon Unicode codepoints in identifiers"# },
    LintCompletion { label: "unconditional_recursion", description: r#"functions that cannot return without calling themselves"# },
    LintCompletion { label: "unknown_lints", description: r#"unrecognized lint attribute"# },
    LintCompletion { label: "unnameable_test_items", description: r#"detects an item that cannot be named being marked as `#[test_case]`"# },
    LintCompletion { label: "unreachable_code", description: r#"detects unreachable code paths"# },
    LintCompletion { label: "unreachable_patterns", description: r#"detects unreachable patterns"# },
    LintCompletion { label: "unstable_name_collisions", description: r#"detects name collision with an existing but unstable method"# },
    LintCompletion { label: "unused_allocation", description: r#"detects unnecessary allocations that can be eliminated"# },
    LintCompletion { label: "unused_assignments", description: r#"detect assignments that will never be read"# },
    LintCompletion { label: "unused_attributes", description: r#"detects attributes that were not used by the compiler"# },
    LintCompletion { label: "unused_braces", description: r#"unnecessary braces around an expression"# },
    LintCompletion { label: "unused_comparisons", description: r#"comparisons made useless by limits of the types involved"# },
    LintCompletion { label: "unused_doc_comments", description: r#"detects doc comments that aren't used by rustdoc"# },
    LintCompletion { label: "unused_features", description: r#"unused features found in crate-level `#[feature]` directives"# },
    LintCompletion { label: "unused_imports", description: r#"imports that are never used"# },
    LintCompletion { label: "unused_labels", description: r#"detects labels that are never used"# },
    LintCompletion { label: "unused_macros", description: r#"detects macros that were not used"# },
    LintCompletion { label: "unused_must_use", description: r#"unused result of a type flagged as `#[must_use]`"# },
    LintCompletion { label: "unused_mut", description: r#"detect mut variables which don't need to be mutable"# },
    LintCompletion { label: "unused_parens", description: r#"`if`, `match`, `while` and `return` do not need parentheses"# },
    LintCompletion { label: "unused_unsafe", description: r#"unnecessary use of an `unsafe` block"# },
    LintCompletion { label: "unused_variables", description: r#"detect variables which are not used in any way"# },
    LintCompletion { label: "warnings", description: r#"mass-change the level for lints which produce warnings"# },
    LintCompletion { label: "where_clauses_object_safety", description: r#"checks the object safety of where clauses"# },
    LintCompletion { label: "while_true", description: r#"suggest using `loop { }` instead of `while true { }`"# },
    LintCompletion { label: "ambiguous_associated_items", description: r#"ambiguous associated items"# },
    LintCompletion { label: "arithmetic_overflow", description: r#"arithmetic operation overflows"# },
    LintCompletion { label: "conflicting_repr_hints", description: r#"conflicts between `#[repr(..)]` hints that were previously accepted and used in practice"# },
    LintCompletion { label: "const_err", description: r#"constant evaluation detected erroneous expression"# },
    LintCompletion { label: "ill_formed_attribute_input", description: r#"ill-formed attribute inputs that were previously accepted and used in practice"# },
    LintCompletion { label: "incomplete_include", description: r#"trailing content in included file"# },
    LintCompletion { label: "invalid_type_param_default", description: r#"type parameter default erroneously allowed in invalid location"# },
    LintCompletion { label: "macro_expanded_macro_exports_accessed_by_absolute_paths", description: r#"macro-expanded `macro_export` macros from the current crate cannot be referred to by absolute paths"# },
    LintCompletion { label: "missing_fragment_specifier", description: r#"detects missing fragment specifiers in unused `macro_rules!` patterns"# },
    LintCompletion { label: "mutable_transmutes", description: r#"mutating transmuted &mut T from &T may cause undefined behavior"# },
    LintCompletion { label: "no_mangle_const_items", description: r#"const items will not have their symbols exported"# },
    LintCompletion { label: "order_dependent_trait_objects", description: r#"trait-object types were treated as different depending on marker-trait order"# },
    LintCompletion { label: "overflowing_literals", description: r#"literal out of range for its type"# },
    LintCompletion { label: "patterns_in_fns_without_body", description: r#"patterns in functions without body were erroneously allowed"# },
    LintCompletion { label: "pub_use_of_private_extern_crate", description: r#"detect public re-exports of private extern crates"# },
    LintCompletion { label: "soft_unstable", description: r#"a feature gate that doesn't break dependent crates"# },
    LintCompletion { label: "unconditional_panic", description: r#"operation will cause a panic at runtime"# },
    LintCompletion { label: "unknown_crate_types", description: r#"unknown crate type found in `#[crate_type]` directive"# },
];

#[cfg(test)]
mod tests {
    use expect::{expect, Expect};

    use crate::completion::{test_utils::completion_list, CompletionKind};

    fn check(ra_fixture: &str, expect: Expect) {
        let actual = completion_list(ra_fixture, CompletionKind::Attribute);
        expect.assert_eq(&actual);
    }

    #[test]
    fn empty_derive_completion() {
        check(
            r#"
#[derive(<|>)]
struct Test {}
        "#,
            expect![[r#"
                at Clone
                at Copy, Clone
                at Debug
                at Default
                at Eq, PartialEq
                at Hash
                at Ord, PartialOrd, Eq, PartialEq
                at PartialEq
                at PartialOrd, PartialEq
            "#]],
        );
    }

    #[test]
    fn empty_lint_completion() {
        check(
            r#"#[allow(<|>)]"#,
            expect![[r#"
                at absolute_paths_not_starting_with_crate fully qualified paths that start with a module name instead of `crate`, `self`, or an extern crate name
                at ambiguous_associated_items ambiguous associated items
                at anonymous_parameters detects anonymous parameters
                at arithmetic_overflow arithmetic operation overflows
                at array_into_iter  detects calling `into_iter` on arrays
                at asm_sub_register using only a subset of a register for inline asm inputs
                at bare_trait_objects suggest using `dyn Trait` for trait objects
                at bindings_with_variant_name detects pattern bindings with the same name as one of the matched variants
                at box_pointers     use of owned (Box type) heap memory
                at cenum_impl_drop_cast a C-like enum implementing Drop is cast
                at clashing_extern_declarations detects when an extern fn has been declared with the same name but different types
                at coherence_leak_check distinct impls distinguished only by the leak-check code
                at conflicting_repr_hints conflicts between `#[repr(..)]` hints that were previously accepted and used in practice
                at confusable_idents detects visually confusable pairs between identifiers
                at const_err        constant evaluation detected erroneous expression
                at dead_code        detect unused, unexported items
                at deprecated       detects use of deprecated items
                at deprecated_in_future detects use of items that will be deprecated in a future version
                at elided_lifetimes_in_paths hidden lifetime parameters in types are deprecated
                at ellipsis_inclusive_range_patterns `...` range patterns are deprecated
                at explicit_outlives_requirements outlives requirements can be inferred
                at exported_private_dependencies public interface leaks type from a private dependency
                at ill_formed_attribute_input ill-formed attribute inputs that were previously accepted and used in practice
                at illegal_floating_point_literal_pattern floating-point literals cannot be used in patterns
                at improper_ctypes  proper use of libc types in foreign modules
                at improper_ctypes_definitions proper use of libc types in foreign item definitions
                at incomplete_features incomplete features that may function improperly in some or all cases
                at incomplete_include trailing content in included file
                at indirect_structural_match pattern with const indirectly referencing non-structural-match type
                at inline_no_sanitize detects incompatible use of `#[inline(always)]` and `#[no_sanitize(...)]`
                at intra_doc_link_resolution_failure failures in resolving intra-doc link targets
                at invalid_codeblock_attributes codeblock attribute looks a lot like a known one
                at invalid_type_param_default type parameter default erroneously allowed in invalid location
                at invalid_value    an invalid value is being created (such as a NULL reference)
                at irrefutable_let_patterns detects irrefutable patterns in if-let and while-let statements
                at keyword_idents   detects edition keywords being used as an identifier
                at late_bound_lifetime_arguments detects generic lifetime arguments in path segments with late bound lifetime parameters
                at macro_expanded_macro_exports_accessed_by_absolute_paths macro-expanded `macro_export` macros from the current crate cannot be referred to by absolute paths
                at macro_use_extern_crate the `#[macro_use]` attribute is now deprecated in favor of using macros via the module system
                at meta_variable_misuse possible meta-variable misuse at macro definition
                at missing_copy_implementations detects potentially-forgotten implementations of `Copy`
                at missing_crate_level_docs detects crates with no crate-level documentation
                at missing_debug_implementations detects missing implementations of Debug
                at missing_doc_code_examples detects publicly-exported items without code samples in their documentation
                at missing_docs     detects missing documentation for public members
                at missing_fragment_specifier detects missing fragment specifiers in unused `macro_rules!` patterns
                at mixed_script_confusables detects Unicode scripts whose mixed script confusables codepoints are solely used
                at mutable_borrow_reservation_conflict reservation of a two-phased borrow conflicts with other shared borrows
                at mutable_transmutes mutating transmuted &mut T from &T may cause undefined behavior
                at no_mangle_const_items const items will not have their symbols exported
                at no_mangle_generic_items generic items must be mangled
                at non_ascii_idents detects non-ASCII identifiers
                at non_camel_case_types types, variants, traits and type parameters should have camel case names
                at non_shorthand_field_patterns using `Struct { x: x }` instead of `Struct { x }` in a pattern
                at non_snake_case   variables, methods, functions, lifetime parameters and modules should have snake case names
                at non_upper_case_globals static constants should have uppercase identifiers
                at order_dependent_trait_objects trait-object types were treated as different depending on marker-trait order
                at overflowing_literals literal out of range for its type
                at overlapping_patterns detects overlapping patterns
                at path_statements  path statements with no effect
                at patterns_in_fns_without_body patterns in functions without body were erroneously allowed
                at private_doc_tests detects code samples in docs of private items not documented by rustdoc
                at private_in_public detect private items in public interfaces not caught by the old implementation
                at proc_macro_derive_resolution_fallback detects proc macro derives using inaccessible names from parent modules
                at pub_use_of_private_extern_crate detect public re-exports of private extern crates
                at redundant_semicolons detects unnecessary trailing semicolons
                at renamed_and_removed_lints lints that have been renamed or removed
                at safe_packed_borrows safe borrows of fields of packed structs were erroneously allowed
                at single_use_lifetimes detects lifetime parameters that are only used once
                at soft_unstable    a feature gate that doesn't break dependent crates
                at stable_features  stable features found in `#[feature]` directive
                at trivial_bounds   these bounds don't depend on an type parameters
                at trivial_casts    detects trivial casts which could be removed
                at trivial_numeric_casts detects trivial casts of numeric types which could be removed
                at type_alias_bounds bounds in type aliases are not enforced
                at tyvar_behind_raw_pointer raw pointer to an inference variable
                at unaligned_references detects unaligned references to fields of packed structs
                at uncommon_codepoints detects uncommon Unicode codepoints in identifiers
                at unconditional_panic operation will cause a panic at runtime
                at unconditional_recursion functions that cannot return without calling themselves
                at unknown_crate_types unknown crate type found in `#[crate_type]` directive
                at unknown_lints    unrecognized lint attribute
                at unnameable_test_items detects an item that cannot be named being marked as `#[test_case]`
                at unreachable_code detects unreachable code paths
                at unreachable_patterns detects unreachable patterns
                at unreachable_pub  `pub` items not reachable from crate root
                at unsafe_code      usage of `unsafe` code
                at unsafe_op_in_unsafe_fn unsafe operations in unsafe functions without an explicit unsafe block are deprecated
                at unstable_features enabling unstable features (deprecated. do not use)
                at unstable_name_collisions detects name collision with an existing but unstable method
                at unused_allocation detects unnecessary allocations that can be eliminated
                at unused_assignments detect assignments that will never be read
                at unused_attributes detects attributes that were not used by the compiler
                at unused_braces    unnecessary braces around an expression
                at unused_comparisons comparisons made useless by limits of the types involved
                at unused_crate_dependencies crate dependencies that are never used
                at unused_doc_comments detects doc comments that aren't used by rustdoc
                at unused_extern_crates extern crates that are never used
                at unused_features  unused features found in crate-level `#[feature]` directives
                at unused_import_braces unnecessary braces around an imported item
                at unused_imports   imports that are never used
                at unused_labels    detects labels that are never used
                at unused_lifetimes detects lifetime parameters that are never used
                at unused_macros    detects macros that were not used
                at unused_must_use  unused result of a type flagged as `#[must_use]`
                at unused_mut       detect mut variables which don't need to be mutable
                at unused_parens    `if`, `match`, `while` and `return` do not need parentheses
                at unused_qualifications detects unnecessarily qualified names
                at unused_results   unused result of an expression in a statement
                at unused_unsafe    unnecessary use of an `unsafe` block
                at unused_variables detect variables which are not used in any way
                at variant_size_differences detects enums with widely varying variant sizes
                at warnings         mass-change the level for lints which produce warnings
                at where_clauses_object_safety checks the object safety of where clauses
                at while_true       suggest using `loop { }` instead of `while true { }`
        "#]],
        )
    }

    #[test]
    fn no_completion_for_incorrect_derive() {
        check(
            r#"
#[derive{<|>)]
struct Test {}
"#,
            expect![[r#""#]],
        )
    }

    #[test]
    fn derive_with_input_completion() {
        check(
            r#"
#[derive(serde::Serialize, PartialEq, <|>)]
struct Test {}
"#,
            expect![[r#"
                at Clone
                at Copy, Clone
                at Debug
                at Default
                at Eq
                at Hash
                at Ord, PartialOrd, Eq
                at PartialOrd
            "#]],
        )
    }

    #[test]
    fn test_attribute_completion() {
        check(
            r#"#[<|>]"#,
            expect![[r#"
                at allow(…)
                at cfg(…)
                at cfg_attr(…)
                at deny(…)
                at deprecated = "…"
                at derive(…)
                at doc = "…"
                at forbid(…)
                at ignore = "…"
                at inline(…)
                at link
                at link_name = "…"
                at macro_export
                at macro_use
                at must_use = "…"
                at no_mangle
                at non_exhaustive
                at path = "…"
                at proc_macro
                at proc_macro_attribute
                at proc_macro_derive(…)
                at repr(…)
                at should_panic(…)
                at target_feature = "…"
                at test
                at used
                at warn(…)
            "#]],
        )
    }

    #[test]
    fn test_attribute_completion_inside_nested_attr() {
        check(r#"#[cfg(<|>)]"#, expect![[]])
    }

    #[test]
    fn test_inner_attribute_completion() {
        check(
            r"#![<|>]",
            expect![[r#"
                at allow(…)
                at cfg(…)
                at cfg_attr(…)
                at deny(…)
                at deprecated = "…"
                at derive(…)
                at doc = "…"
                at feature(…)
                at forbid(…)
                at global_allocator
                at ignore = "…"
                at inline(…)
                at link
                at link_name = "…"
                at macro_export
                at macro_use
                at must_use = "…"
                at no_mangle
                at no_std
                at non_exhaustive
                at panic_handler
                at path = "…"
                at proc_macro
                at proc_macro_attribute
                at proc_macro_derive(…)
                at recursion_limit = …
                at repr(…)
                at should_panic(…)
                at target_feature = "…"
                at test
                at used
                at warn(…)
                at windows_subsystem = "…"
            "#]],
        );
    }
}<|MERGE_RESOLUTION|>--- conflicted
+++ resolved
@@ -20,16 +20,12 @@
         (Some(path), Some(token_tree)) if path.to_string() == "derive" => {
             complete_derive(acc, ctx, token_tree)
         }
-<<<<<<< HEAD
-        (Some(path), Some(ast::AttrInput::TokenTree(token_tree)))
+        (Some(path), Some(token_tree))
             if path.to_string() == "feature" =>
         {
             complete_lint(acc, ctx, token_tree, UNSTABLE_FEATURE_DESCRIPTOR);
         }
-        (Some(path), Some(ast::AttrInput::TokenTree(token_tree)))
-=======
         (Some(path), Some(token_tree))
->>>>>>> 8a57afe5
             if ["allow", "warn", "deny", "forbid"]
                 .iter()
                 .any(|lint_level| lint_level == &path.to_string()) =>
